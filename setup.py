--- conflicted
+++ resolved
@@ -13,18 +13,6 @@
     from distutils.core import Extension, setup
 
 
-<<<<<<< HEAD
-def install_headers():
-    dest_dir = path.join(sys.prefix, 'include', 'murmurhash')
-    if not path.exists(dest_dir):
-        shutil.copytree('murmurhash/headers/murmurhash', dest_dir)
-
-def rm_cflag(text):
-    cflags = distutils.sysconfig.get_config_var('CFLAGS')
-    if cflags is not None:
-        cflags = cflags.replace(text, '')
-        distutils.sysconfig._config_vars['CFLAGS'] = cflags
-=======
 MAJOR      = 0
 MINOR      = 24
 MICRO      = 0
@@ -33,11 +21,6 @@
 
 
 PACKAGES = ['murmurhash']
->>>>>>> d4a2a6da
-
-
-MOD_NAMES = ['murmurhash.mrmr']
-
 
 if sys.version_info[:2] < (2, 7) or (3, 0) <= sys.version_info[0:2] < (3, 4):
     raise RuntimeError('Python version 2.7 or >= 3.4 required.')
